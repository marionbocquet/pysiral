--- conflicted
+++ resolved
@@ -6,15 +6,6 @@
 """
 
 
-<<<<<<< HEAD
-from pysiral import psrlcfg
-from pysiral.errorhandler import ErrorStatus
-from pysiral.l2data import Level2Data, Level2PContainer, L2iNCFileImport
-from pysiral.core import DefaultLoggingClass
-from pysiral.output import Level2Output, OutputHandlerBase
-
-=======
->>>>>>> 212a9e30
 from collections import OrderedDict
 from pathlib import Path
 
