--- conflicted
+++ resolved
@@ -33,13 +33,8 @@
 
 import numpy as np
 
-<<<<<<< HEAD
-PYSIRAL_VERSION = "0.4.5"
-PYSIRAL_VERSION_FILENAME = "045"
-=======
 PYSIRAL_VERSION = "0.5.0-dev"
 PYSIRAL_VERSION_FILENAME = "050dev"
->>>>>>> 23c52646
 HOSTNAME = socket.gethostname()
 
 SENSOR_NAME_DICT = {"ers1": "RA", "ers2": "RA", "envisat": "RA2",
